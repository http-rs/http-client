//! http-client implementation for fetch

<<<<<<< HEAD
use super::{http_types::Headers, Body, HttpClient, Request, Response};
=======
use super::{Body, Error, HttpClient, Request, Response};
>>>>>>> f50f4367

use futures::future::BoxFuture;
use futures::prelude::*;

use std::convert::TryFrom;
use std::io;
use std::pin::Pin;
use std::task::{Context, Poll};

/// WebAssembly HTTP Client.
#[derive(Debug)]
pub struct WasmClient {
    _priv: (),
}

impl WasmClient {
    /// Create a new instance.
    pub fn new() -> Self {
        Self { _priv: () }
    }
}

impl Clone for WasmClient {
    fn clone(&self) -> Self {
        Self { _priv: () }
    }
}

impl HttpClient for WasmClient {
    fn send(&self, req: Request) -> BoxFuture<'static, Result<Response, Error>> {
        let fut = Box::pin(async move {
            let req: fetch::Request = fetch::Request::new(req).await?;
            let mut res = req.send().await?;

            let body = res.body_bytes();
            let mut response =
                Response::new(http_types::StatusCode::try_from(res.status()).unwrap());
            response.set_body(Body::from(body));
            for (name, value) in res.headers() {
                let name: http_types::headers::HeaderName = name.parse().unwrap();
                response.insert_header(&name, value);
            }

            Ok(response)
        });

        Box::pin(InnerFuture { fut })
    }
}

struct InnerFuture {
    fut: Pin<Box<dyn Future<Output = Result<Response, io::Error>> + 'static>>,
}

// This is safe because WASM doesn't have threads yet. Once WASM supports threads we should use a
// thread to park the blocking implementation until it's been completed.
unsafe impl Send for InnerFuture {}

impl Future for InnerFuture {
    type Output = Result<Response, io::Error>;

    fn poll(mut self: Pin<&mut Self>, cx: &mut Context<'_>) -> Poll<Self::Output> {
        // This is safe because we're only using this future as a pass-through for the inner
        // future, in order to implement `Send`. If it's safe to poll the inner future, it's safe
        // to proxy it too.
        unsafe { Pin::new_unchecked(&mut self.fut).poll(cx) }
    }
}

mod fetch {
    use js_sys::{Array, ArrayBuffer, Reflect, Uint8Array};
    use wasm_bindgen::JsCast;
    use wasm_bindgen_futures::JsFuture;
    use web_sys::{window, RequestInit};

    use std::io;
    use std::iter::{IntoIterator, Iterator};
    use std::pin::Pin;

    /// Create a new fetch request.

    /// An HTTP Fetch Request.
    pub(crate) struct Request {
        request: web_sys::Request,
        /// This field stores the body of the request to ensure it stays allocated as long as the request needs it.
        #[allow(dead_code)]
        body_buf: Pin<Vec<u8>>,
    }

    impl Request {
        /// Create a new instance.
        pub(crate) async fn new(mut req: super::Request) -> Result<Self, io::Error> {
            // create a fetch request initaliser
            let mut init = RequestInit::new();

            // set the fetch method
            init.method(req.method().as_ref());

            let uri = req.url().to_string();
            let body = req.take_body();

            // convert the body into a uint8 array
            // needs to be pinned and retained inside the Request because the Uint8Array passed to
            // js is just a portal into WASM linear memory, and if the underlying data is moved the
            // js ref will become silently invalid
            let body_buf = body.into_bytes().await.map_err(|_| {
                io::Error::new(io::ErrorKind::Other, "could not read body into a buffer")
            })?;
            let body_pinned = Pin::new(body_buf);
            if body_pinned.len() > 0 {
                let uint_8_array = unsafe { js_sys::Uint8Array::view(&body_pinned) };
                init.body(Some(&uint_8_array));
            }

            let request = web_sys::Request::new_with_str_and_init(&uri, &init).map_err(|e| {
                io::Error::new(
                    io::ErrorKind::Other,
                    format!("failed to create request: {:?}", e),
                )
            })?;

            // add any fetch headers
            let headers: &mut super::Headers = req.as_mut();
            for (name, value) in headers.iter() {
                let name = name.as_str();
                let value = value.as_str();

                request.headers().set(name, value).map_err(|_| {
                    io::Error::new(
                        io::ErrorKind::Other,
                        format!("could not add header: {} = {}", name, value),
                    )
                })?;
            }

            Ok(Self {
                request,
                body_buf: body_pinned,
            })
        }

        /// Submit a request
        // TODO(yoshuawuyts): turn this into a `Future` impl on `Request` instead.
        pub(crate) async fn send(self) -> Result<Response, io::Error> {
            // Send the request.
            let window = window().expect("A global window object could not be found");
            let promise = window.fetch_with_request(&self.request);
            let resp = JsFuture::from(promise).await.unwrap();
            debug_assert!(resp.is_instance_of::<web_sys::Response>());
            let res: web_sys::Response = resp.dyn_into().unwrap();

            // Get the response body.
            let promise = res.array_buffer().unwrap();
            let resp = JsFuture::from(promise).await.unwrap();
            debug_assert!(resp.is_instance_of::<js_sys::ArrayBuffer>());
            let buf: ArrayBuffer = resp.dyn_into().unwrap();
            let slice = Uint8Array::new(&buf);
            let mut body: Vec<u8> = vec![0; slice.length() as usize];
            slice.copy_to(&mut body);

            Ok(Response::new(res, body))
        }
    }

    /// An HTTP Fetch Response.
    pub(crate) struct Response {
        res: web_sys::Response,
        body: Option<Vec<u8>>,
    }

    impl Response {
        fn new(res: web_sys::Response, body: Vec<u8>) -> Self {
            Self {
                res,
                body: Some(body),
            }
        }

        /// Access the HTTP headers.
        pub(crate) fn headers(&self) -> Headers {
            Headers {
                headers: self.res.headers(),
            }
        }

        /// Get the request body as a byte vector.
        ///
        /// Returns an empty vector if the body has already been consumed.
        pub(crate) fn body_bytes(&mut self) -> Vec<u8> {
            self.body.take().unwrap_or_else(|| vec![])
        }

        /// Get the HTTP return status code.
        pub(crate) fn status(&self) -> u16 {
            self.res.status()
        }
    }

    /// HTTP Headers.
    pub(crate) struct Headers {
        headers: web_sys::Headers,
    }

    impl IntoIterator for Headers {
        type Item = (String, String);
        type IntoIter = HeadersIter;

        fn into_iter(self) -> Self::IntoIter {
            HeadersIter {
                iter: js_sys::try_iter(&self.headers).unwrap().unwrap(),
            }
        }
    }

    /// HTTP Headers Iterator.
    pub(crate) struct HeadersIter {
        iter: js_sys::IntoIter,
    }

    impl Iterator for HeadersIter {
        type Item = (String, String);

        fn next(&mut self) -> Option<Self::Item> {
            let pair = self.iter.next()?;

            let array: Array = pair.unwrap().into();
            let vals = array.values();

            let prop = String::from("value").into();
            let key = Reflect::get(&vals.next().unwrap(), &prop).unwrap();
            let value = Reflect::get(&vals.next().unwrap(), &prop).unwrap();

            Some((
                key.as_string().to_owned().unwrap(),
                value.as_string().to_owned().unwrap(),
            ))
        }
    }
}<|MERGE_RESOLUTION|>--- conflicted
+++ resolved
@@ -1,16 +1,11 @@
 //! http-client implementation for fetch
 
-<<<<<<< HEAD
-use super::{http_types::Headers, Body, HttpClient, Request, Response};
-=======
-use super::{Body, Error, HttpClient, Request, Response};
->>>>>>> f50f4367
+use super::{http_types::Headers, Body, Error, HttpClient, Request, Response};
 
 use futures::future::BoxFuture;
 use futures::prelude::*;
 
 use std::convert::TryFrom;
-use std::io;
 use std::pin::Pin;
 use std::task::{Context, Poll};
 
@@ -56,7 +51,7 @@
 }
 
 struct InnerFuture {
-    fut: Pin<Box<dyn Future<Output = Result<Response, io::Error>> + 'static>>,
+    fut: Pin<Box<dyn Future<Output = Result<Response, Error>> + 'static>>,
 }
 
 // This is safe because WASM doesn't have threads yet. Once WASM supports threads we should use a
@@ -64,7 +59,7 @@
 unsafe impl Send for InnerFuture {}
 
 impl Future for InnerFuture {
-    type Output = Result<Response, io::Error>;
+    type Output = Result<Response, Error>;
 
     fn poll(mut self: Pin<&mut Self>, cx: &mut Context<'_>) -> Poll<Self::Output> {
         // This is safe because we're only using this future as a pass-through for the inner
